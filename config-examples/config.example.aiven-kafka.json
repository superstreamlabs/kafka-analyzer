{
  "kafka": {
    "brokers": ["kafka-xxxxx-aiven-kafka.aivencloud.com:12345"],
    "clientId": "superstream-analyzer",
    "vendor": "aiven",
    "useSasl": true,
    "sasl": {
      "mechanism": "SCRAM-SHA-256",
      "username": "avnadmin",
      "password": "YOUR_AVNADMIN_PASSWORD"
    },
    "ssl": {
      "ca": "/PATH/TO/YOUR/ca.pem"
    }
  },
  "file": {
    "outputDir": "./kafka-analysis",
    "formats": ["json", "csv", "html", "txt"],
    "includeMetadata": true
  },
  "email": "user@example.com"
<<<<<<< HEAD
} 
=======
}
>>>>>>> 456285a4
<|MERGE_RESOLUTION|>--- conflicted
+++ resolved
@@ -19,8 +19,4 @@
     "includeMetadata": true
   },
   "email": "user@example.com"
-<<<<<<< HEAD
-} 
-=======
-}
->>>>>>> 456285a4
+} 